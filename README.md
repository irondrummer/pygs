# pygs
Library dedicated to Geospatial computations. Individual functions can be understood using their docstrings  
Modules include:  
gslinalg.py - Computations related to regression and correlation for 3D datasets (Spatio temporal datasets)  
gsncl.py - Porting NCL like functions to Python like area averaging, area sum and volume computation  
gsplots.py - Simplifying geospatial plotting and hovmoller diagrams. Other functions will be added as and when required  
statmisc.py - Small modele with statistical functions related to significance level calculations, time series, and so on... 

<<<<<<< HEAD
### Changelog v0.13
1. Spatial auto and cross correlation
2. Exntension to hov_diagram() like plot_contour_map()
3. plot_contour_map() now supports Robinson and Hammer projections
4. Issue #5 Hov diagram optional axis
5. Issue #6 Robinson map can have axis limits
6. Issue #7 Grid extremes are now visible after passing suitable grid limits
7. Issue #9 Fixed. plot_contour_map() now supports matplotlib colormaps and color arrays along with nclcmap arrays
8. Fixed #10. landsea.nc gets installed when using setup.py

=======
>>>>>>> 36223c7c
### Changelog v0.12
1. Function to compute spatial autocorrelation
2. Separate function padding functions for nd arrays
3. Extend options for contour map and cyclic points
4. MIT Licensing

### Changelog v0.11
1. netCDF4 variables can now be coordinate subscripted
2. Masking in wgt_area_average fixed
3. Added thresholding to Contour maps (bad idea)
<<<<<<< HEAD
4. Added distutils packaging with setup.py. Package can now be installed w    ith setup.py or pip
=======
4. Added distutils packaging with setup.py. Package can now be installed with setup.py or pip
>>>>>>> 36223c7c
<|MERGE_RESOLUTION|>--- conflicted
+++ resolved
@@ -6,7 +6,6 @@
 gsplots.py - Simplifying geospatial plotting and hovmoller diagrams. Other functions will be added as and when required  
 statmisc.py - Small modele with statistical functions related to significance level calculations, time series, and so on... 
 
-<<<<<<< HEAD
 ### Changelog v0.13
 1. Spatial auto and cross correlation
 2. Exntension to hov_diagram() like plot_contour_map()
@@ -17,8 +16,6 @@
 7. Issue #9 Fixed. plot_contour_map() now supports matplotlib colormaps and color arrays along with nclcmap arrays
 8. Fixed #10. landsea.nc gets installed when using setup.py
 
-=======
->>>>>>> 36223c7c
 ### Changelog v0.12
 1. Function to compute spatial autocorrelation
 2. Separate function padding functions for nd arrays
@@ -29,8 +26,4 @@
 1. netCDF4 variables can now be coordinate subscripted
 2. Masking in wgt_area_average fixed
 3. Added thresholding to Contour maps (bad idea)
-<<<<<<< HEAD
-4. Added distutils packaging with setup.py. Package can now be installed w    ith setup.py or pip
-=======
-4. Added distutils packaging with setup.py. Package can now be installed with setup.py or pip
->>>>>>> 36223c7c
+4. Added distutils packaging with setup.py. Package can now be installed with setup.py or pip